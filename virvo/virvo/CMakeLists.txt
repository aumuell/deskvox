--- conflicted
+++ resolved
@@ -48,15 +48,10 @@
 
 add_definitions(-DVV_LIBRARY_BUILD)
 
-<<<<<<< HEAD
-if(BUILD_SHARED_LIBS)
-  add_definitions(-DVIRVO_EXPORT)
-=======
 if(NOT BUILD_SHARED_LIBS)
   add_definitions(-DVIRVO_STATIC)
 else()
   add_definitions(-DVIRVO_EXPORTS)
->>>>>>> 464674a8
 endif()
 
 
@@ -282,11 +277,7 @@
 
 
 if(WIN32)
-<<<<<<< HEAD
-  deskvox_link_libraries(ws2_32.lib)
-=======
   deskvox_link_libraries(ws2_32)
->>>>>>> 464674a8
 endif()
 
 if(NOT WIN32)
