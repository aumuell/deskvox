// Virvo - Virtual Reality Volume Rendering
// Copyright (C) 1999-2003 University of Stuttgart, 2004-2005 Brown University
// Contact: Jurgen P. Schulze, jschulze@ucsd.edu
//
// This file is part of Virvo.
//
// Virvo is free software; you can redistribute it and/or
// modify it under the terms of the GNU Lesser General Public
// License as published by the Free Software Foundation; either
// version 2.1 of the License, or (at your option) any later version.
//
// This library is distributed in the hope that it will be useful,
// but WITHOUT ANY WARRANTY; without even the implied warranty of
// MERCHANTABILITY or FITNESS FOR A PARTICULAR PURPOSE.  See the GNU
// Lesser General Public License for more details.
//
// You should have received a copy of the GNU Lesser General Public
// License along with this library (see license.txt); if not, write to the
// Free Software Foundation, Inc., 59 Temple Place, Suite 330, Boston, MA 02111-1307 USA

#if !defined(VV_LIBRARY_BUILD) && !defined(VV_APPLICATION_BUILD)
#error "vvsocketio.h is meant for internal use only"
#endif

#ifndef _VVSOCKETIO_H_
#define _VVSOCKETIO_H_

#include <vector>

#include "vvcolor.h"
#include "vvexport.h"
#include "vvremoteevents.h"
#include "vvrequestmanagement.h"
#include "vvsocket.h"
#include "vvinttypes.h"
#include "vvvecmath.h"
#include "vvtransfunc.h"
#include "vvgltools.h"

struct vvMulticastParameters;
class vvBrick;
class vvImage;
class vvIbrImage;
class vvVolDesc;

/** This class provides specific data transfer through sockets.
  It requires a socket of type vvSocket.<BR>
  Here is an example code fragment for a TCP sever which reads
  a volume from a socket and a TCP client which writes a volume to the
  socket:<BR>
  <PRE>

  Server:

  // Create a new TCP socket class instance, which is a server listening on port 17171
  vvSocket* sock = new vvSocket(17171 , vvSocket::VV_TCP);
  vvVolDesc* vd = new vvVolDesc();

  // Initialize the socket with the parameters and wait for a server
  if (sock->init() != vvSocket::VV_OK)
  {
    delete sock;
    return -1;
  }

  // Assign the socket to socketIO which extens the socket with more functions
  vvSocketIO* sio = new vvSocketIO(sock);

  // Get a volume
  switch (sio->getVolume(vd))
  {
  case vvSocket::VV_OK:
    cerr << "Volume transferred successfully" << endl;
    break;
  case vvSocket::VV_ALLOC_ERROR:
    cerr << "Not enough memory" << endl;
    break;
  default:
    cerr << "Cannot read volume from socket" << endl;
    break;
  }
  delete sock;
  delete sio;

  Client:

  // Create a new TCP socket class instance, which is a client and connects
  // to a server listening on port 17171

  char* servername = "buxdehude";
  vvSocket* sock = new vvSocket(17171 , servername, vvSocket::VV_TCP);
  vvVolDesc* vd = new vvVolDesc();

  // Initialize the socket with the parameters and connect to the server.
  if (sio->init() != vvSocket::VV_OK)
  {
    delete sock;
    return -1;
  }

  // Assign the socket to socketIO
  vvSocketIO* sio = new vvSocketIO(sock);

  // Put a volume
  switch (sio->putVolume(vd))
  {
  case vvSocket::VV_OK:
    cerr << "Volume transferred successfully" << endl;
    break;
  case vvSocket::VV_ALLOC_ERROR:
    cerr << "Not enough memory" << endl;
    break;
  default:
    cerr << "Cannot write volume to socket" << endl;
    break;
  }
  delete sock;
  delete sio;

</PRE>
@see vvSocket
@author Michael Poehnl
*/
class VIRVOEXPORT vvSocketIO
{
  public:
    enum DataType                                 /// data type for get/putData
    {
      VV_UCHAR,
      VV_USHORT,
      VV_INT,
      VV_FLOAT
    };

    enum CommReason                               /// before sending data, let the recipient know what to expect
    {
      VV_QUIT = 0,
      VV_MATRIX,
      VV_CURRENT_FRAME,
      VV_IMAGE,
      VV_OBJECT_DIRECTION,
      VV_POSITION,
      VV_TRANSFER_FUNCTION,
      VV_VIEWING_DIRECTION,
      VV_VOLUME,
      VV_PARAMETER_1B,
      VV_PARAMETER_1I,
      VV_PARAMETER_1F,
      VV_PARAMETER_3I,
      VV_PARAMETER_3F,
      VV_PARAMETER_4I,
      VV_PARAMETER_4F,
      VV_COLOR,
      VV_PARAMETER_AABBI
    };

    vvSocketIO(vvSocket* sock);
    ~vvSocketIO();
    bool sock_action();
<<<<<<< HEAD
    vvSocket::ErrorType getEvent(virvo::RemoteEvent& event);
    vvSocket::ErrorType putEvent(virvo::RemoteEvent event);
    vvSocket::ErrorType getVolumeAttributes(vvVolDesc* vd);
    vvSocket::ErrorType getVolume(vvVolDesc*, vvMulticastParameters *mcParam = NULL);
    vvSocket::ErrorType putVolumeAttributes(const vvVolDesc*);
    vvSocket::ErrorType putVolume(const vvVolDesc*, bool tryMC = false, bool mcMaster = false, vvMulticastParameters *mcParam = NULL);
    vvSocket::ErrorType getTransferFunction(vvTransFunc& tf);
    vvSocket::ErrorType putTransferFunction(vvTransFunc& tf);
    vvSocket::ErrorType getBrick(vvBrick* brick);
    vvSocket::ErrorType putBrick(const vvBrick* brick);
    vvSocket::ErrorType getBricks(std::vector<vvBrick*>& bricks);
    vvSocket::ErrorType putBricks(const std::vector<vvBrick*>& bricks);
    vvSocket::ErrorType getImage(vvImage*);
    vvSocket::ErrorType putImage(const vvImage*);
    vvSocket::ErrorType getIbrImage(vvIbrImage*);
    vvSocket::ErrorType putIbrImage(const vvIbrImage*);
    vvSocket::ErrorType getFileName(char*& fn);
    vvSocket::ErrorType putFileName(const char* fn);
    vvSocket::ErrorType allocateAndGetData(uchar**, int&);             //  unknown number and type
    vvSocket::ErrorType putData(uchar*, int);
    vvSocket::ErrorType getMatrix(vvMatrix*);
    vvSocket::ErrorType putMatrix(const vvMatrix*);
    vvSocket::ErrorType getBool(bool& val);
    vvSocket::ErrorType putBool(const bool val);
    vvSocket::ErrorType getInt32(int& val);
    vvSocket::ErrorType putInt32(const int val);
    vvSocket::ErrorType getFloat(float& val);
    vvSocket::ErrorType putFloat(const float val);
    vvSocket::ErrorType getVector3(vvVector3& val);
    vvSocket::ErrorType putVector3(const vvVector3& val);
    vvSocket::ErrorType getVector4(vvVector4& val);
    vvSocket::ErrorType putVector4(const vvVector4& val);
    vvSocket::ErrorType getColor(vvColor& val);
    vvSocket::ErrorType putColor(const vvColor& val);
    vvSocket::ErrorType getAABBi(vvAABBi& val);
    vvSocket::ErrorType putAABBi(const vvAABBi& val);
    vvSocket::ErrorType getViewport(vvGLTools::Viewport &val);
    vvSocket::ErrorType putViewport(const vvGLTools::Viewport &val);
    vvSocket::ErrorType getCommReason(CommReason& val);
    vvSocket::ErrorType putCommReason(const CommReason val);
    vvSocket::ErrorType getWinDims(int& w, int& h);
    vvSocket::ErrorType putWinDims(const int w, const int h);
    vvSocket::ErrorType getData(void*, int, DataType);      // known number and type
    vvSocket::ErrorType putData(void*, int, DataType);
    vvSocket::ErrorType getServerInfo(vvServerInfo& info);
    vvSocket::ErrorType putServerInfo(vvServerInfo info) const;
    vvSocket::ErrorType getGpuInfo(vvGpu::vvGpuInfo& ginfo);
    vvSocket::ErrorType putGpuInfo(const vvGpu::vvGpuInfo& ginfo);
    vvSocket::ErrorType getGpuInfos(std::vector<vvGpu::vvGpuInfo>& ginfos);
    vvSocket::ErrorType putGpuInfos(const std::vector<vvGpu::vvGpuInfo>& ginfos);
    vvSocket::ErrorType getRequest(vvRequest& req);
    vvSocket::ErrorType putRequest(const vvRequest& req);
=======
    vvSocket::ErrorType getEvent(virvo::RemoteEvent& event) const;
    vvSocket::ErrorType putEvent(virvo::RemoteEvent event) const;
    vvSocket::ErrorType getVolumeAttributes(vvVolDesc* vd) const;
    vvSocket::ErrorType getVolume(vvVolDesc*, vvMulticastParameters *mcParam = NULL) const;
    vvSocket::ErrorType putVolumeAttributes(const vvVolDesc*) const;
    vvSocket::ErrorType putVolume(const vvVolDesc*, bool tryMC = false, bool mcMaster = false, vvMulticastParameters *mcParam = NULL) const;
    vvSocket::ErrorType getTransferFunction(vvTransFunc& tf) const;
    vvSocket::ErrorType putTransferFunction(vvTransFunc& tf) const;
    vvSocket::ErrorType getBrick(vvBrick* brick) const;
    vvSocket::ErrorType putBrick(const vvBrick* brick) const;
    vvSocket::ErrorType getBricks(std::vector<vvBrick*>& bricks) const;
    vvSocket::ErrorType putBricks(const std::vector<vvBrick*>& bricks) const;
    vvSocket::ErrorType getImage(vvImage*) const;
    vvSocket::ErrorType putImage(const vvImage*) const;
    vvSocket::ErrorType getIbrImage(vvIbrImage*) const;
    vvSocket::ErrorType putIbrImage(const vvIbrImage*) const;
    vvSocket::ErrorType getFileName(char*& fn) const;
    vvSocket::ErrorType putFileName(const char* fn) const;
    vvSocket::ErrorType allocateAndGetData(uchar**, int&) const;             //  unknown number and type
    vvSocket::ErrorType putData(uchar*, int) const;
    vvSocket::ErrorType getMatrix(vvMatrix*) const;
    vvSocket::ErrorType putMatrix(const vvMatrix*) const;
    vvSocket::ErrorType getBool(bool& val) const;
    vvSocket::ErrorType putBool(const bool val) const;
    vvSocket::ErrorType getInt32(int& val) const;
    vvSocket::ErrorType putInt32(const int val) const;
    vvSocket::ErrorType getFloat(float& val) const;
    vvSocket::ErrorType putFloat(const float val) const;
    vvSocket::ErrorType getVector3(vvVector3& val) const;
    vvSocket::ErrorType putVector3(const vvVector3& val) const;
    vvSocket::ErrorType getVector4(vvVector4& val) const;
    vvSocket::ErrorType putVector4(const vvVector4& val) const;
    vvSocket::ErrorType getAABBi(vvAABBi& val) const;
    vvSocket::ErrorType putAABBi(const vvAABBi& val) const;
    vvSocket::ErrorType getViewport(vvGLTools::Viewport &val) const;
    vvSocket::ErrorType putViewport(const vvGLTools::Viewport &val) const;
    vvSocket::ErrorType getCommReason(CommReason& val) const;
    vvSocket::ErrorType putCommReason(const CommReason val) const;
    vvSocket::ErrorType getWinDims(int& w, int& h) const;
    vvSocket::ErrorType putWinDims(const int w, const int h) const;
    vvSocket::ErrorType getData(void*, int, DataType) const;      // known number and type
    vvSocket::ErrorType putData(void*, int, DataType) const;
    vvSocket::ErrorType getGpuInfo(vvGpu::vvGpuInfo& ginfo) const;
    vvSocket::ErrorType putGpuInfo(const vvGpu::vvGpuInfo& ginfo) const;
    vvSocket::ErrorType getGpuInfos(std::vector<vvGpu::vvGpuInfo>& ginfos) const;
    vvSocket::ErrorType putGpuInfos(const std::vector<vvGpu::vvGpuInfo>& ginfos) const;
    vvSocket::ErrorType getRequest(vvRequest& req) const;
    vvSocket::ErrorType putRequest(const vvRequest& req) const;
>>>>>>> 2561cbfb

    vvSocket* getSocket() const;
private:
    int sizeOfBrick() const;

    vvSocket *_socket;
};
#endif
// vim: sw=2:expandtab:softtabstop=2:ts=2:cino=\:0g0t0<|MERGE_RESOLUTION|>--- conflicted
+++ resolved
@@ -157,60 +157,6 @@
     vvSocketIO(vvSocket* sock);
     ~vvSocketIO();
     bool sock_action();
-<<<<<<< HEAD
-    vvSocket::ErrorType getEvent(virvo::RemoteEvent& event);
-    vvSocket::ErrorType putEvent(virvo::RemoteEvent event);
-    vvSocket::ErrorType getVolumeAttributes(vvVolDesc* vd);
-    vvSocket::ErrorType getVolume(vvVolDesc*, vvMulticastParameters *mcParam = NULL);
-    vvSocket::ErrorType putVolumeAttributes(const vvVolDesc*);
-    vvSocket::ErrorType putVolume(const vvVolDesc*, bool tryMC = false, bool mcMaster = false, vvMulticastParameters *mcParam = NULL);
-    vvSocket::ErrorType getTransferFunction(vvTransFunc& tf);
-    vvSocket::ErrorType putTransferFunction(vvTransFunc& tf);
-    vvSocket::ErrorType getBrick(vvBrick* brick);
-    vvSocket::ErrorType putBrick(const vvBrick* brick);
-    vvSocket::ErrorType getBricks(std::vector<vvBrick*>& bricks);
-    vvSocket::ErrorType putBricks(const std::vector<vvBrick*>& bricks);
-    vvSocket::ErrorType getImage(vvImage*);
-    vvSocket::ErrorType putImage(const vvImage*);
-    vvSocket::ErrorType getIbrImage(vvIbrImage*);
-    vvSocket::ErrorType putIbrImage(const vvIbrImage*);
-    vvSocket::ErrorType getFileName(char*& fn);
-    vvSocket::ErrorType putFileName(const char* fn);
-    vvSocket::ErrorType allocateAndGetData(uchar**, int&);             //  unknown number and type
-    vvSocket::ErrorType putData(uchar*, int);
-    vvSocket::ErrorType getMatrix(vvMatrix*);
-    vvSocket::ErrorType putMatrix(const vvMatrix*);
-    vvSocket::ErrorType getBool(bool& val);
-    vvSocket::ErrorType putBool(const bool val);
-    vvSocket::ErrorType getInt32(int& val);
-    vvSocket::ErrorType putInt32(const int val);
-    vvSocket::ErrorType getFloat(float& val);
-    vvSocket::ErrorType putFloat(const float val);
-    vvSocket::ErrorType getVector3(vvVector3& val);
-    vvSocket::ErrorType putVector3(const vvVector3& val);
-    vvSocket::ErrorType getVector4(vvVector4& val);
-    vvSocket::ErrorType putVector4(const vvVector4& val);
-    vvSocket::ErrorType getColor(vvColor& val);
-    vvSocket::ErrorType putColor(const vvColor& val);
-    vvSocket::ErrorType getAABBi(vvAABBi& val);
-    vvSocket::ErrorType putAABBi(const vvAABBi& val);
-    vvSocket::ErrorType getViewport(vvGLTools::Viewport &val);
-    vvSocket::ErrorType putViewport(const vvGLTools::Viewport &val);
-    vvSocket::ErrorType getCommReason(CommReason& val);
-    vvSocket::ErrorType putCommReason(const CommReason val);
-    vvSocket::ErrorType getWinDims(int& w, int& h);
-    vvSocket::ErrorType putWinDims(const int w, const int h);
-    vvSocket::ErrorType getData(void*, int, DataType);      // known number and type
-    vvSocket::ErrorType putData(void*, int, DataType);
-    vvSocket::ErrorType getServerInfo(vvServerInfo& info);
-    vvSocket::ErrorType putServerInfo(vvServerInfo info) const;
-    vvSocket::ErrorType getGpuInfo(vvGpu::vvGpuInfo& ginfo);
-    vvSocket::ErrorType putGpuInfo(const vvGpu::vvGpuInfo& ginfo);
-    vvSocket::ErrorType getGpuInfos(std::vector<vvGpu::vvGpuInfo>& ginfos);
-    vvSocket::ErrorType putGpuInfos(const std::vector<vvGpu::vvGpuInfo>& ginfos);
-    vvSocket::ErrorType getRequest(vvRequest& req);
-    vvSocket::ErrorType putRequest(const vvRequest& req);
-=======
     vvSocket::ErrorType getEvent(virvo::RemoteEvent& event) const;
     vvSocket::ErrorType putEvent(virvo::RemoteEvent event) const;
     vvSocket::ErrorType getVolumeAttributes(vvVolDesc* vd) const;
@@ -243,6 +189,8 @@
     vvSocket::ErrorType putVector3(const vvVector3& val) const;
     vvSocket::ErrorType getVector4(vvVector4& val) const;
     vvSocket::ErrorType putVector4(const vvVector4& val) const;
+    vvSocket::ErrorType getColor(vvColor& val) const;
+    vvSocket::ErrorType putColor(const vvColor& val) const;
     vvSocket::ErrorType getAABBi(vvAABBi& val) const;
     vvSocket::ErrorType putAABBi(const vvAABBi& val) const;
     vvSocket::ErrorType getViewport(vvGLTools::Viewport &val) const;
@@ -253,13 +201,14 @@
     vvSocket::ErrorType putWinDims(const int w, const int h) const;
     vvSocket::ErrorType getData(void*, int, DataType) const;      // known number and type
     vvSocket::ErrorType putData(void*, int, DataType) const;
+    vvSocket::ErrorType getServerInfo(vvServerInfo& info) const;
+    vvSocket::ErrorType putServerInfo(vvServerInfo info) const;
     vvSocket::ErrorType getGpuInfo(vvGpu::vvGpuInfo& ginfo) const;
     vvSocket::ErrorType putGpuInfo(const vvGpu::vvGpuInfo& ginfo) const;
     vvSocket::ErrorType getGpuInfos(std::vector<vvGpu::vvGpuInfo>& ginfos) const;
     vvSocket::ErrorType putGpuInfos(const std::vector<vvGpu::vvGpuInfo>& ginfos) const;
     vvSocket::ErrorType getRequest(vvRequest& req) const;
     vvSocket::ErrorType putRequest(const vvRequest& req) const;
->>>>>>> 2561cbfb
 
     vvSocket* getSocket() const;
 private:
